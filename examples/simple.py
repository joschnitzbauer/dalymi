from dalymi import Pipeline
from dalymi.resources import PandasCSV
import pandas as pd


# Define resources:
numbers_resource = PandasCSV(name='numbers', loc='numbers.csv', columns=['number'])
squares_resource = PandasCSV(name='squares', loc='squares.csv', columns=['number', 'square'])


# Define the pipeline
pl = Pipeline()


@pl.output(numbers_resource)
def create_numbers(**context):
    return pd.DataFrame({'number': range(11)})


@pl.output(squares_resource)
@pl.input(numbers_resource)
def square_numbers(numbers, **context):
    numbers['square'] = numbers['number']**2
    return numbers


if __name__ == '__main__':
<<<<<<< HEAD
    # run the default command line interface
=======
    # Run the default command line interface
>>>>>>> 48a779cc
    pl.cli()<|MERGE_RESOLUTION|>--- conflicted
+++ resolved
@@ -25,9 +25,5 @@
 
 
 if __name__ == '__main__':
-<<<<<<< HEAD
-    # run the default command line interface
-=======
     # Run the default command line interface
->>>>>>> 48a779cc
     pl.cli()